--- conflicted
+++ resolved
@@ -1,16 +1,13 @@
 # Changelog
 
-<<<<<<< HEAD
 ## 1.2.0
 
 ### Improvements
 * Now uses [OpenSSL 1.1.1.d](https://www.openssl.org/source/openssl-1.1.1d.tar.gz)
-=======
-## 1.1.2 (Unreleased)
+
 ### Maintenance
 * Add prefix to test output lines indicating if suite will fail.
 * Now colored output from tests can be disabled by setting the environment variable `ACCP_TEST_COLOR` to `false`
->>>>>>> 6fc3240d
 
 ## 1.1.1
 
